--- conflicted
+++ resolved
@@ -27,7 +27,7 @@
 
 interface TemplateCustomizerProps {
   template: CampaignTemplate;
-  onCustomize: (customizedData: CampaignFormData) => void;
+  onCustomize: (customizedData: CampaignFormData) => void | Promise<void>;
   onUseAsIs: () => void;
   onBack: () => void;
 }
@@ -498,11 +498,7 @@
             onClick={handleSubmit} 
             className="create-campaign-button"
             data-testid="create-campaign-button"
-<<<<<<< HEAD
             disabled={!formData.title.trim() || isSubmitting}
-=======
-            disabled={!formData.title.trim()}
->>>>>>> 2d0e0700
           >
             {isSubmitting ? '作成中...' : (isModified ? 'カスタマイズして作成' : 'キャンペーンを作成')}
           </button>
